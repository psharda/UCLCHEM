!Marcus Keil Original 13/03/2020 Last Update 3/11/2020
!Python wrapper for uclchem, compiled with "make python"
!general becomes a python function which takes a dictionary of parameters
!and a string of delimited species names
MODULE wrap
    USE physics
    USE chemistry
    IMPLICIT NONE
    CHARACTER (LEN=100) :: abundFile, outputFile, columnFile, outFile

CONTAINS
    SUBROUTINE run_model_to_file(dictionary, outSpeciesIn)
        CHARACTER(LEN=*) :: dictionary, outSpeciesIn
        !f2py intent(in) dictionary,outSpeciesIn

        ! Set the boolean to True if you want to be able to return a python array
        ! call the dictionary_parser function in order to read the dictionary of parameters
        INCLUDE 'defaultparameters.f90'
        CALL dictionary_parser(dictionary, outSpeciesIn)
        CALL solveAbundances
        
        !close outputs to attempt to force flush
        close(10)
        close(11)
        close(7)
    END SUBROUTINE run_model_to_file

    SUBROUTINE run_model_for_abundances(dictionary, outSpeciesIn,abundance_out)
        CHARACTER(LEN=*) :: dictionary, outSpeciesIn
        DOUBLE PRECISION :: abundance_out(50)
        !f2py intent(in) dictionary,outSpeciesIn
        !f2py intent(out) abundance_out

        ! Set the boolean to True if you want to be able to return a python array
        ! call the dictionary_parser function in order to read the dictionary of parameters
        INCLUDE 'defaultparameters.f90'

        !Read input parameters from the dictionary
        CALL dictionary_parser(dictionary, outSpeciesIn)

        CALL solveAbundances

        !close outputs to attempt to force flush
        close(10)
        close(11)
        close(7)

<<<<<<< HEAD
        CALL solveAbundances
        abundance_out(1:SIZE(outIndx))=abund(outIndx,1)
=======
        abundance_out=abund(outIndx,1)
>>>>>>> eae6c231
    END SUBROUTINE run_model_for_abundances


    SUBROUTINE get_rates(dictionary,abundancesIn,rateIndxs,speciesRates)
        CHARACTER(LEN=*) :: dictionary
        DOUBLE PRECISION :: abundancesIn(500),speciesRates(500)
        INTEGER :: speciesIndx,rateIndxs(500)
        !f2py intent(in) dictionary,abundancesIn
        !f2py intent(out) :: speciesRates

        INCLUDE 'defaultparameters.f90'
        CALL dictionary_parser(dictionary, "")
        CALL initializePhysics
        CALL initializeChemistry
        dstep=1
        abund(:nspec,1)=abundancesIn(:nspec)
        call updatePhysics
        currentTime=0.0
        targetTime=0.0
        call updateChemistry

        CALL calculateReactionRates
        speciesRates=rate(rateIndxs)

    END SUBROUTINE get_rates

    SUBROUTINE solveAbundances()
        CALL initializePhysics
        CALL initializeChemistry

        dstep=1
        currentTime=0.0
        timeInYears=0.0

        !loop until the end condition of the model is reached
        DO WHILE ((switch .eq. 1 .and. density(1) < finalDens) .or. (switch .eq. 0 .and. timeInYears < finalTime))
            !store current time as starting point for each depth step
            currentTimeold=currentTime

            !Each physics module has a subroutine to set the target time from the current time
            CALL updateTargetTime

            !loop over parcels, counting from centre out to edge of cloud
            DO dstep=1,points
                !update chemistry from currentTime to targetTime
                CALL updateChemistry

                currentTime=targetTime
                !get time in years for output, currentTime is now equal to targetTime
                timeInYears= currentTime/SECONDS_PER_YEAR

                !Update physics so it's correct for new currentTime and start of next time step
                CALL updatePhysics
                !Sublimation checks if Sublimation should happen this time step and does it
                CALL sublimation(abund)
                !write this depth step now time, chemistry and physics are consistent
                CALL output

                !reset time for next depth point
                if (points .gt. 1)currentTime=currentTimeold
            END DO
        END DO
    END SUBROUTINE solveAbundances

    SUBROUTINE dictionary_parser(dictionary, outSpeciesIn)
        CHARACTER(LEN=*) :: dictionary, outSpeciesIn
        INTEGER, ALLOCATABLE, DIMENSION(:) :: locations
        LOGICAL :: ChemicalDuplicateCheck
        INTEGER :: posStart, posEnd, whileInteger,inputindx
        CHARACTER(LEN=100) :: inputParameter, inputValue

        close(10)
        close(11)
        close(7)

        whileInteger = 0

        posStart = scan(dictionary, '{')

        DO WHILE (whileInteger .NE. 1)
            posEnd = scan(dictionary, ':')
            inputParameter = dictionary(posStart+2:posEnd-2)
            dictionary = dictionary(posEnd:)
            posStart = scan(dictionary, ' ')
            IF (scan(dictionary, ',') .EQ. 0) THEN
                posEnd = scan(dictionary, '}')
                whileInteger = 1
            ELSE
                posEnd = scan(dictionary, ',')
            END IF
            inputValue = dictionary(posStart+1:posEnd-1)
            

            SELECT CASE (inputParameter)
                CASE('alpha')
                    !To provide alphas, set keyword alpha in inputdictionary with a dictionary value
                    !that dictionary should be index:value pairs for the alpha array    
                    posStart=scan(dictionary,'{')
                    posEnd=scan(dictionary,'}')
                    CALL alpha_parser(dictionary(posStart+1:posEnd))
                CASE('initialTemp')
                    READ(inputValue,*) initialTemp
                CASE('maxTemp')
                    READ(inputValue,*) maxTemp
                CASE('initialDens')
                    READ(inputValue,*) initialDens
                CASE('finalDens')
                    READ(inputValue,*) finalDens
                CASE('currentTime')
                    READ(inputValue,*) currentTime
                CASE('finalTime')
                    READ(inputValue,*) finalTime
                CASE('radfield')
                    READ(inputValue,*) radfield
                CASE('zeta')
                    READ(inputValue,*) zeta
                CASE('fr')
                    READ(inputValue,*) fr
                CASE('rout')
                    READ(inputValue,*) rout
                CASE('rin')
                    READ(inputValue,*) rin
                CASE('baseAv')
                    READ(inputValue,*) baseAv
                CASE('points')
                    READ(inputValue,*) points
                CASE('switch')
                    Read(inputValue,*) switch
                CASE('collapse')
                    READ(inputValue,*) collapse
                CASE('bc')
                    READ(inputValue,*) bc
                CASE('readAbunds')
                    READ(inputValue,*) readAbunds
                CASE('phase')
                    READ(inputValue,*) phase
                CASE('desorb')
                    READ(inputValue,*) desorb
                CASE('h2desorb')
                    READ(inputValue,*) h2desorb
                CASE('crdesorb')
                    READ(inputValue,*) crdesorb
                CASE('uvdesorb')
                    READ(inputValue,*) uvdesorb
                CASE('thermdesorb')
                    READ(inputValue,*) uvdesorb
                CASE('instantSublimation')
                    READ(inputValue,*) instantSublimation
                CASE('ion')
                    READ(inputValue,*) ion
                CASE('tempindx')
                    READ(inputValue,*) tempindx
                CASE('fhe')
                    READ(inputValue,*) fhe
                CASE('fc')
                    READ(inputValue,*) fc
                CASE('fo')
                    READ(inputValue,*) fo
                CASE('fn')
                    READ(inputValue,*) fn
                CASE('fs')
                    READ(inputValue,*) fs
                CASE('fmg')
                    READ(inputValue,*) fmg
                CASE('fsi')
                    READ(inputValue,*) fsi
                CASE('fcl')
                    READ(inputValue,*) fcl
                CASE('fp')
                    READ(inputValue,*) fp
                CASE('ff')
                    READ(inputValue,*) ff
                CASE('outSpecies')
                    IF (ALLOCATED(outIndx)) DEALLOCATE(outIndx)
                    IF (ALLOCATED(outSpecies)) DEALLOCATE(outSpecies)
                    READ(inputValue,*) nout
                    ALLOCATE(outIndx(nout))
                    ALLOCATE(outSpecies(nout))
                    IF (outSpeciesIn .eq. "") THEN
                        write(*,*) "Outspecies parameter set but no outspecies string given"
                        write(*,*) "general(parameter_dict,outSpeciesIn) requires a delimited string of species names"
                        write(*,*) "if outSpecies or columnFlag is set in the parameter dictionary"
                        STOP
                    ELSE
                        READ(outSpeciesIn,*, END=22) outSpecies
                        IF (outSpeciesIn .eq. "") THEN
22                              write(*,*) "mismatch between outSpeciesIn and number given in dictionary"
                            write(*,*) "Number:",nout
                            write(*,*) "Species list:",outSpeciesIn
                            STOP
                        END IF
                    END IF
                    !assign array indices for important species to the integers used to store them.
                    DO i=1,nspec
                        DO j=1,nout
                            IF (specname(i).eq.outSpecies(j)) outIndx(j)=i
                        END DO
                    END DO
                CASE('writeStep')
                    READ(inputValue,*) writeStep
                CASE('ebmaxh2')
                    READ(inputValue,*) ebmaxh2
                CASE('epsilon')
                    READ(inputValue,*) epsilon
                CASE('ebmaxcrf')
                    READ(inputValue,*) ebmaxcrf
                CASE('uvcreff')
                    READ(inputValue,*) uvcreff
                CASE('ebmaxcr')
                    READ(inputValue,*) ebmaxcr
                CASE('phi')
                    READ(inputValue,*) phi
                CASE('ebmaxuvcr')
                    READ(inputValue,*) ebmaxuvcr
                CASE('uv_yield')
                    READ(inputValue,*) uv_yield
                CASE('omega')
                    READ(inputValue,*) omega
                CASE('vs')
                    READ(inputValue,*) vs
                CASE('abundFile')
                    READ(inputValue,*) abundFile
                    abundFile = trim(abundFile)
                    open(7,file=abundFile,status='unknown')
                CASE('outputFile')
                    READ(inputValue,*) outFile
                    outputFile = trim(outFile)
                    open(10,file=outputFile,status='unknown')
                CASE('columnFile')
                    IF (trim(outSpeciesIn) .NE. '' ) THEN
                        READ(inputValue,*) columnFile
                        columnFile = trim(columnFile)
                        open(11,file=columnFile,status='unknown')
                    ELSE
                        WRITE(*,*) "Error in output species. No species were given but a column file was given."
                        WRITE(*,*) "columnated output requires output species to be chosen."
                        STOP
                    END IF

                CASE DEFAULT
                    WRITE(*,*) "Problem with given parameter: '", trim(inputParameter), "'."
                    WRITE(*,*) "This is either not supported yet, or invalid."
            END SELECT
            dictionary = dictionary(posEnd:)
            IF (SCAN(dictionary,',') .eq. 0) whileInteger=1
        END DO
    END SUBROUTINE dictionary_parser

    SUBROUTINE alpha_parser(alpha_string)
        INTEGER :: inputIndx,posStart,posEnd
        CHARACTER(LEN=100) :: inputValue
        CHARACTER(LEN=*) :: alpha_string
        LOGICAL :: continue_flag
        
        continue_flag=.True.
        DO WHILE (continue_flag)
            !substring containing integer key
            posStart=1
            posEnd=SCAN(alpha_string,':')
            !read it into index integer
            READ(alpha_string(posStart:posEnd-1),*) inputindx

            !substring including alpha value for the index.
            posStart=posEnd+1
            posEnd=SCAN(alpha_string,',')
            !last value will have a } instead of , so grab index and tell loop to finish
            IF (posEnd .eq. 0) THEN
                posEnd=SCAN(alpha_string,"}")
                continue_flag=.False.
            END IF

            !read that substring
            inputValue=alpha_string(posStart:posEnd-1)
            READ(inputValue,*) alpha(inputIndx)
            !update string to remove this entry
            alpha_string=alpha_string(posEnd+1:)
        END DO
    END SUBROUTINE alpha_parser

END MODULE wrap<|MERGE_RESOLUTION|>--- conflicted
+++ resolved
@@ -45,12 +45,9 @@
         close(11)
         close(7)
 
-<<<<<<< HEAD
         CALL solveAbundances
         abundance_out(1:SIZE(outIndx))=abund(outIndx,1)
-=======
-        abundance_out=abund(outIndx,1)
->>>>>>> eae6c231
+
     END SUBROUTINE run_model_for_abundances
 
 
